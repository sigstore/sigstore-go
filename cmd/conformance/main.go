package main

import (
	"crypto/sha256"
	"encoding/base64"
	"encoding/pem"
	"fmt"
	"log"
	"os"
	"path"
	"runtime"

	protobundle "github.com/sigstore/protobuf-specs/gen/pb-go/bundle/v1"
	protocommon "github.com/sigstore/protobuf-specs/gen/pb-go/common/v1"

	"github.com/github/sigstore-verifier/pkg/bundle"
	"github.com/github/sigstore-verifier/pkg/root"
	"github.com/github/sigstore-verifier/pkg/tuf"
	"github.com/github/sigstore-verifier/pkg/verify"
)

var bundlePath *string
var certPath *string
var certOIDC *string
var certSAN *string
var signaturePath *string

func usage() {
	fmt.Println("Usage:")
	fmt.Printf("\t%s verify --signature FILE --certificate FILE --certificate-identity IDENTITY --certificate-oidc-issuer URL FILE\n", os.Args[0])
	fmt.Printf("\t%s verify-bundle --bundle FILE --certificate-identity IDENTITY --certificate-oidc-issuer URL FILE\n", os.Args[0])
}

func main() {
	if len(os.Args) < 8 {
		usage()
		os.Exit(1)
	}

	switch os.Args[1] {
	case "verify":
		for i := 2; i < len(os.Args); i += 2 {
			switch os.Args[i] {
			case "--certificate":
				certPath = &os.Args[i+1]
			case "--certificate-oidc-issuer":
				certOIDC = &os.Args[i+1]
			case "--certificate-identity":
				certSAN = &os.Args[i+1]
			case "--signature":
				signaturePath = &os.Args[i+1]
			}
		}

		// Load certificate
		cert, err := os.ReadFile(*certPath)
		if err != nil {
			log.Fatalf("unable to open certificate file %s", *certPath)
		}

		pemCert, _ := pem.Decode(cert)
		if pemCert == nil {
			log.Fatalf("unable to load cerficate from %s", *certPath)
		}

		// Load signature
		sig, err := os.ReadFile(*signaturePath)
		if err != nil {
			log.Fatalf("unable to open signature file %s", *signaturePath)
		}
		sigBytes, err := base64.StdEncoding.DecodeString(string(sig))
		if err != nil {
			log.Fatal(err)
		}

		fileBytes, err := os.ReadFile(os.Args[len(os.Args)-1])
		if err != nil {
			log.Fatal(err)
		}

		fileDigest := sha256.Sum256(fileBytes)

		// Construct bundle
		signingCert := protocommon.X509Certificate{
			RawBytes: pemCert.Bytes,
		}

		pb := protobundle.Bundle{
			MediaType: bundle.SigstoreBundleMediaType01,
			VerificationMaterial: &protobundle.VerificationMaterial{
				Content: &protobundle.VerificationMaterial_X509CertificateChain{
					X509CertificateChain: &protocommon.X509CertificateChain{
						Certificates: []*protocommon.X509Certificate{&signingCert},
					},
				},
			},
			Content: &protobundle.Bundle_MessageSignature{
				MessageSignature: &protocommon.MessageSignature{
					MessageDigest: &protocommon.HashOutput{
						Algorithm: protocommon.HashAlgorithm_SHA2_256,
						Digest:    fileDigest[:],
					},
					Signature: sigBytes,
				},
			},
		}

		policyConfig := []verify.PolicyOptionConfigurator{}
		if *certOIDC != "" || *certSAN != "" {
			certID, err := verify.NewShortCertificateIdentity(*certOIDC, *certSAN, "", "")
			if err != nil {
				fmt.Println(err)
				os.Exit(1)
			}

			policyConfig = append(policyConfig, verify.WithCertificateIdentity(certID))
		}

		// Load trust root
		_, filename, _, ok := runtime.Caller(1)
		if !ok {
			log.Fatal("unable to get path")
		}

		tufDir := path.Join(path.Dir(filename), "tufdata")

		trustedrootJSON, err := tuf.GetTrustedrootJSON("tuf-repo-cdn.sigstore.dev", tufDir)
		if err != nil {
			log.Fatal(err)
		}

		tr, err := root.NewTrustedRootFromJSON(trustedrootJSON)
		if err != nil {
			log.Fatal(err)
		}

		// Verify bundle
		sev, err := verify.NewSignedEntityVerifier(tr, verify.WithoutAnyObserverTimestampsInsecure())
		if err != nil {
			log.Fatal(err)
		}

		bun, err := bundle.NewProtobufBundle(&pb)
		if err != nil {
			log.Fatal(err)
		}

		_, err = sev.Verify(bun, policyConfig...)
		if err != nil {
			log.Fatal(err)
		}
	case "verify-bundle":
		for i := 2; i < len(os.Args); i += 2 {
			switch os.Args[i] {
			case "--bundle":
				bundlePath = &os.Args[i+1]
			case "--certificate-oidc-issuer":
				certOIDC = &os.Args[i+1]
			case "--certificate-identity":
				certSAN = &os.Args[i+1]
			}
		}

		// Load bundle
		b, err := bundle.LoadJSONFromPath(*bundlePath)
		if err != nil {
			log.Fatal(err)
		}

		// Configure verification options
		policyConfig := []verify.PolicyOptionConfigurator{}
		if *certOIDC != "" || *certSAN != "" {
			certID, err := verify.NewShortCertificateIdentity(*certOIDC, *certSAN, "", "")
			if err != nil {
				fmt.Println(err)
				os.Exit(1)
			}

			policyConfig = append(policyConfig, verify.WithCertificateIdentity(certID))
		}

		// Load trust root
		_, filename, _, ok := runtime.Caller(1)
		if !ok {
			log.Fatal("unable to get path")
		}

		tufDir := path.Join(path.Dir(filename), "tufdata")

		trustedrootJSON, err := tuf.GetTrustedrootJSON("tuf-repo-cdn.sigstore.dev", tufDir)
		if err != nil {
			log.Fatal(err)
		}

		tr, err := root.NewTrustedRootFromJSON(trustedrootJSON)
		if err != nil {
			log.Fatal(err)
		}

		// Verify bundle
<<<<<<< HEAD
		sev, err := verify.NewSignedEntityVerifier(tr, verify.WithTransparencyLog(), verify.WithSignedCertificateTimestamps())
=======
		sev, err := verifier.NewSignedEntityVerifier(tr, verifier.WithTransparencyLog(1), verifier.WithSignedCertificateTimestamps(1))
>>>>>>> 862361b5
		if err != nil {
			log.Fatal(err)
		}

		_, err = sev.Verify(b, policyConfig...)
		if err != nil {
			log.Fatal(err)
		}

		// Check file against bundle
		fileBytes, err := os.ReadFile(os.Args[len(os.Args)-1])
		if err != nil {
			log.Fatal(err)
		}

		sigContent, err := b.SignatureContent()
		if err != nil {
			log.Fatal(err)
		}

		err = sigContent.EnsureFileMatchesDigest(fileBytes)
		if err != nil {
			log.Fatal(err)
		}
	default:
		log.Fatalf("Unsupported command %s", os.Args[1])
	}
}<|MERGE_RESOLUTION|>--- conflicted
+++ resolved
@@ -198,11 +198,7 @@
 		}
 
 		// Verify bundle
-<<<<<<< HEAD
-		sev, err := verify.NewSignedEntityVerifier(tr, verify.WithTransparencyLog(), verify.WithSignedCertificateTimestamps())
-=======
-		sev, err := verifier.NewSignedEntityVerifier(tr, verifier.WithTransparencyLog(1), verifier.WithSignedCertificateTimestamps(1))
->>>>>>> 862361b5
+		sev, err := verify.NewSignedEntityVerifier(tr, verifier.WithTransparencyLog(1), verifier.WithSignedCertificateTimestamps(1))
 		if err != nil {
 			log.Fatal(err)
 		}
