--- conflicted
+++ resolved
@@ -63,13 +63,8 @@
 type VerificationContent interface {
 	CompareKey(any, root.TrustedMaterial) bool
 	ValidAtTime(time.Time, root.TrustedMaterial) bool
-<<<<<<< HEAD
 	Certificate() *x509.Certificate
-	HasPublicKey() (PublicKeyProvider, bool)
-=======
-	GetCertificate() *x509.Certificate
 	PublicKey() PublicKeyProvider
->>>>>>> b9aa21c7
 }
 
 type SignatureContent interface {
