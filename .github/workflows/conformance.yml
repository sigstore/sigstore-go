# Copyright 2023 The Sigstore Authors.
#
# Licensed under the Apache License, Version 2.0 (the "License");
# you may not use this file except in compliance with the License.
# You may obtain a copy of the License at
#
#     http://www.apache.org/licenses/LICENSE-2.0
#
# Unless required by applicable law or agreed to in writing, software
# distributed under the License is distributed on an "AS IS" BASIS,
# WITHOUT WARRANTIES OR CONDITIONS OF ANY KIND, either express or implied.
# See the License for the specific language governing permissions and
# limitations under the License.

name: Conformance Tests

on:
  workflow_dispatch:
  push:
    branches:
      - main
  pull_request:
    branches:
      - main

permissions:
  contents: read

jobs:
  conformance:
    runs-on: ubuntu-latest
    steps:
<<<<<<< HEAD
        uses: actions/checkout@8ade135a41bc03ea155e62e844d188df1ea18608 # v4.1.0

=======
      - uses: actions/checkout@8ade135a41bc03ea155e62e844d188df1ea18608 # v4.1.0
>>>>>>> 67b717dd
      - uses: actions/setup-go@93397bea11091df50f3d7e59dc26a7711a8bcfbe # v4.1.0
        with:
          go-version-file: go.mod

      - run: go mod download

      - run: go build -o conformance cmd/conformance/main.go

      - uses: sigstore/sigstore-conformance@main # maybe we should pin this in the future, once sigstore-conformance development slows down?
        with:
          entrypoint: ${{ github.workspace }}/conformance
          skip-signing: true
          supports-trusted-root: true<|MERGE_RESOLUTION|>--- conflicted
+++ resolved
@@ -30,12 +30,7 @@
   conformance:
     runs-on: ubuntu-latest
     steps:
-<<<<<<< HEAD
-        uses: actions/checkout@8ade135a41bc03ea155e62e844d188df1ea18608 # v4.1.0
-
-=======
       - uses: actions/checkout@8ade135a41bc03ea155e62e844d188df1ea18608 # v4.1.0
->>>>>>> 67b717dd
       - uses: actions/setup-go@93397bea11091df50f3d7e59dc26a7711a8bcfbe # v4.1.0
         with:
           go-version-file: go.mod
