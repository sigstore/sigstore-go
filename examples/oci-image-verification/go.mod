--- conflicted
+++ resolved
@@ -9,11 +9,7 @@
 require (
 	github.com/google/go-containerregistry v0.20.3
 	github.com/sigstore/protobuf-specs v0.4.1
-<<<<<<< HEAD
 	github.com/sigstore/sigstore v1.9.2-0.20250408060058-404e5b5549bc
-=======
-	github.com/sigstore/sigstore v1.9.1
->>>>>>> 9699214f
 	github.com/sigstore/sigstore-go v0.6.2
 )
 
@@ -90,21 +86,12 @@
 	golang.org/x/crypto v0.37.0 // indirect
 	golang.org/x/exp v0.0.0-20240325151524-a685a6edb6d8 // indirect
 	golang.org/x/mod v0.24.0 // indirect
-<<<<<<< HEAD
-	golang.org/x/net v0.37.0 // indirect
-	golang.org/x/sync v0.12.0 // indirect
-	golang.org/x/sys v0.31.0 // indirect
-	golang.org/x/term v0.30.0 // indirect
-	golang.org/x/text v0.23.0 // indirect
-	google.golang.org/genproto/googleapis/api v0.0.0-20241209162323-e6fa225c2576 // indirect
-=======
 	golang.org/x/net v0.38.0 // indirect
 	golang.org/x/sync v0.13.0 // indirect
 	golang.org/x/sys v0.32.0 // indirect
 	golang.org/x/term v0.31.0 // indirect
 	golang.org/x/text v0.24.0 // indirect
 	google.golang.org/genproto/googleapis/api v0.0.0-20250303144028-a0af3efb3deb // indirect
->>>>>>> 9699214f
 	google.golang.org/protobuf v1.36.6 // indirect
 	gopkg.in/yaml.v3 v3.0.1 // indirect
 	k8s.io/klog/v2 v2.130.1 // indirect
